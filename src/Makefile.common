--- conflicted
+++ resolved
@@ -24,12 +24,8 @@
 	${OMD} $< -o $@
 
 clean:
-<<<<<<< HEAD
 	$(RM) -r ocaml.org *~ *.cmo *.cmi *.cma
-=======
-	rm -fr ocaml.org *~ *.cmo *.cmi *.cma
-	rm -f tpl/front_code_snippet.html 
->>>>>>> c60062b8
+	$(RM) tpl/front_code_snippet.html 
 
 htmlescape:htmlescape.ml
 	ocamlopt $< -o $@
